--- conflicted
+++ resolved
@@ -3,17 +3,11 @@
 teaching: 60
 exercises: 30
 questions:
-<<<<<<< HEAD
 - "What is the Global Interpreter Lock (GIL)?"
 - "How do I parallelize a Python application?"
 - "What is data parallelism?"
 - "What is task parallelism?"
 - "How do I use multiple threads in Python?"
-=======
-- "How do I parallelize an elementary program?"
-- "What is the difference between data parallelism and task parallelism?"
-- "What is the python GIL?"
->>>>>>> a479ca3d
 objectives:
 - "Rewrite a program in a vectorized form."
 - "Understand the difference between data and task-based parallel programming."
@@ -21,28 +15,16 @@
 - "Apply `numba.jit` to accelerate Python."
 - "Recognize the primitive components of the queue/worker model of execution."
 keypoints:
+- "Always profile your code to see which parellelization method works best"
 - "Vectorized algorithms are both a blessing and a curse."
-<<<<<<< HEAD
 - "If we want the most efficient parallelism on a single machine, we need to circumvent the GIL."
 - "Numba helps you both speeding up code and circumventing the GIL."
 ---
-
-FIXME: Maybe it makes sense to explain the difference between multiprocessing and
-multithreading in this chapter?
 
 # Parallelizing a Python application
 In order to recognize the advantages of parallelization we need an algorithm that is easy to parallelize, but still complex enough to take a few seconds of CPU time.
 To not scare away the interested reader, we need this algorithm to be understandable and, if possible, also interesting.
 We chose a classical algorithm for demonstrating parallel programming: estimating the value of number π.
-=======
-- "Always profile your code to see which parellelization method works best"
-- "If we want the most efficient parallelism on a single machine, we need to unlock the GIL."
-- "Numba helps you both speeding up and lifting code from the GIL."
----
-
-# Monte Carlo
-In order to witness the advantages of parallelization we need an algorithm that is 1. parallelizable and 2. complex enough to take a few seconds of CPU time. In order to not scare away the interested reader, we need this algorithm to be understandable and, if possible, interesting. We chose a classical algorithm for demonstrating parallel programming: estimating the value of number π.
->>>>>>> a479ca3d
 
 The algorithm we present is one of the classical examples of the power of Monte-Carlo methods.
 This is an umbrella term for several algorithms that use random numbers to approximate exact results.
@@ -168,22 +150,11 @@
 - Run multiple Python instances: `multiprocessing`
 - Have important code outside Python: OS operations, C++ extensions, cython, numba
 
-<<<<<<< HEAD
 The downside of running multiple Python instances is that we need to share program state between different processes.
 To this end, you need to serialize objects using `pickle`, `json` or similar, creating a large overhead.
 The alternative is to bring parts of our code outside Python.
 Numpy has many routines that are largely situated outside of the GIL.
 The only way to know for sure is trying out and profiling your application.
-=======
-The downside of running multilple Python instances is that we need to share program state between
-different processes. To this end, you need to serialize objects using `pickle`, `json` or similar,
-creating a large overhead. A solution for `calc_pi` using `multiprocessing` is therefore not any
-faster and we will not show it here.
-
-The alternative for multiprocessing is to bring parts of our code outside Python. Numpy has
-many routines that are largely situated outside of the GIL. The only way to know for sure is trying
-out and profiling your application.
->>>>>>> a479ca3d
 
 To write your own routines that do not live under the GIL there are several options: fortunately `numba` makes this very easy.
 
